--- conflicted
+++ resolved
@@ -30,12 +30,8 @@
 RS = 42
 TRAIN_FRACTION = args.train_fraction
 TEST_FRACTION = args.test_fraction
-<<<<<<< HEAD
-LANGUAGE = "english"
+LANGUAGE = "both"
 USE_WEIGHTED_LOSS = args.use_weighted_loss
-=======
-LANGUAGE = "both"
->>>>>>> bd75ec7d
 
 device = torch.device("cuda" if torch.cuda.is_available() else "cpu")
 print(f"Using device: {device}")
